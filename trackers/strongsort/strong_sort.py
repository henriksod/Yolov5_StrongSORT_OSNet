import numpy as np
import torch
import sys
import cv2
import gdown
from os.path import exists as file_exists, join
import torchvision.transforms as transforms

from sort.nn_matching import NearestNeighborDistanceMetric
from sort.detection import Detection
from sort.tracker import Tracker

from reid_multibackend import ReIDDetectMultiBackend

from yolov8.ultralytics.yolo.utils.ops import xyxy2xywh


class StrongSORT(object):
    def __init__(self, 
                 model_weights,
                 device,
                 fp16,
                 max_dist=0.2,
                 max_iou_dist=0.7,
                 max_age=70,
                 max_unmatched_preds=7,
                 n_init=3,
                 nn_budget=100,
                 mc_lambda=0.995,
                 ema_alpha=0.9
                ):

        self.model = ReIDDetectMultiBackend(weights=model_weights, device=device, fp16=fp16)
        
        self.max_dist = max_dist
        metric = NearestNeighborDistanceMetric(
            "cosine", self.max_dist, nn_budget)
        self.tracker = Tracker(
            metric, max_iou_dist=max_iou_dist, max_age=max_age, n_init=n_init, max_unmatched_preds=max_unmatched_preds, mc_lambda=mc_lambda, ema_alpha=ema_alpha)

    def camera_update(self, previous_img, current_img):
        self.tracker.camera_update(previous_img, current_img)

    def camera_update(self, previous_img, current_img):
        self.tracker.camera_update(previous_img, current_img)

    def update(self, dets,  ori_img):
        
        xyxys = dets[:, 0:4]
        confs = dets[:, 4]
        clss = dets[:, 5]
        
        classes = clss.numpy()
        xywhs = xyxy2xywh(xyxys.numpy())
        confs = confs.numpy()
        self.height, self.width = ori_img.shape[:2]

        output_results = np.column_stack((xyxys, confs, classes))
        
        # generate detections
        features = self._get_features(xywhs, ori_img)
        bbox_tlwh = self._xywh_to_tlwh(xywhs)
        detections = [Detection(bbox_tlwh[i], conf, features[i]) for i, conf in enumerate(
            confs)]

        # run on non-maximum supression
        boxes = np.array([d.tlwh for d in detections])
        scores = np.array([d.confidence for d in detections])

        # update tracker
        self.tracker.predict()
        self.tracker.update(detections, clss, confs)

        # output bbox identities
        outputs = []
        for track in self.tracker.tracks:
            if not track.is_confirmed() or track.time_since_update > 1:
                continue

            box = track.to_tlwh()
            x1, y1, x2, y2 = self._tlwh_to_xyxy(box)
            
            track_id = track.track_id
            class_id = track.class_id
            conf = track.conf
<<<<<<< HEAD
            outputs.append(np.array([x1, y1, x2, y2, track_id, class_id, conf]))
=======
<<<<<<< HEAD:trackers/strongsort/strong_sort.py
            queue = track.q
            outputs.append(np.array([x1, y1, x2, y2, track_id, class_id, conf, queue], dtype=object))
=======
            outputs.append(np.array([x1, y1, x2, y2, track_id, class_id, conf]))
>>>>>>> 925d5a9c5864f8578741119fc69d44c979c71c20:trackers/strong_sort/strong_sort.py
>>>>>>> eb63e0e3
        if len(outputs) > 0:
            outputs = np.stack(outputs, axis=0)
        return outputs

    """
    TODO:
        Convert bbox from xc_yc_w_h to xtl_ytl_w_h
    Thanks JieChen91@github.com for reporting this bug!
    """
    @staticmethod
    def _xywh_to_tlwh(bbox_xywh):
        if isinstance(bbox_xywh, np.ndarray):
            bbox_tlwh = bbox_xywh.copy()
        elif isinstance(bbox_xywh, torch.Tensor):
            bbox_tlwh = bbox_xywh.clone()
        bbox_tlwh[:, 0] = bbox_xywh[:, 0] - bbox_xywh[:, 2] / 2.
        bbox_tlwh[:, 1] = bbox_xywh[:, 1] - bbox_xywh[:, 3] / 2.
        return bbox_tlwh

    def _xywh_to_xyxy(self, bbox_xywh):
        x, y, w, h = bbox_xywh
        x1 = max(int(x - w / 2), 0)
        x2 = min(int(x + w / 2), self.width - 1)
        y1 = max(int(y - h / 2), 0)
        y2 = min(int(y + h / 2), self.height - 1)
        return x1, y1, x2, y2

    def _tlwh_to_xyxy(self, bbox_tlwh):
        """
        TODO:
            Convert bbox from xtl_ytl_w_h to xc_yc_w_h
        Thanks JieChen91@github.com for reporting this bug!
        """
        x, y, w, h = bbox_tlwh
        x1 = max(int(x), 0)
        x2 = min(int(x+w), self.width - 1)
        y1 = max(int(y), 0)
        y2 = min(int(y+h), self.height - 1)
        return x1, y1, x2, y2

    def increment_ages(self):
        self.tracker.increment_ages()

    def _xyxy_to_tlwh(self, bbox_xyxy):
        x1, y1, x2, y2 = bbox_xyxy

        t = x1
        l = y1
        w = int(x2 - x1)
        h = int(y2 - y1)
        return t, l, w, h

    def _get_features(self, bbox_xywh, ori_img):
        im_crops = []
        for box in bbox_xywh:
            x1, y1, x2, y2 = self._xywh_to_xyxy(box)
            im = ori_img[y1:y2, x1:x2]
            im_crops.append(im)
        if im_crops:
            features = self.model(im_crops)
        else:
            features = np.array([])
        return features
    
    def trajectory(self, im0, color):
        # Add rectangle to image (PIL-only)
        for t in self.tracker.tracks:
            for i, p in enumerate(t.q):
                thickness = int(np.sqrt(float (i + 1)) * 1.5)
                if p[0] == 'observationupdate':
                    cv2.circle(im0, p[1], 2, color=color, thickness=thickness)
                else:
                    cv2.circle(im0, p[1], 2, color=(255,255,255), thickness=thickness)<|MERGE_RESOLUTION|>--- conflicted
+++ resolved
@@ -83,16 +83,8 @@
             track_id = track.track_id
             class_id = track.class_id
             conf = track.conf
-<<<<<<< HEAD
             outputs.append(np.array([x1, y1, x2, y2, track_id, class_id, conf]))
-=======
-<<<<<<< HEAD:trackers/strongsort/strong_sort.py
-            queue = track.q
-            outputs.append(np.array([x1, y1, x2, y2, track_id, class_id, conf, queue], dtype=object))
-=======
-            outputs.append(np.array([x1, y1, x2, y2, track_id, class_id, conf]))
->>>>>>> 925d5a9c5864f8578741119fc69d44c979c71c20:trackers/strong_sort/strong_sort.py
->>>>>>> eb63e0e3
+
         if len(outputs) > 0:
             outputs = np.stack(outputs, axis=0)
         return outputs
